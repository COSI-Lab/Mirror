--- conflicted
+++ resolved
@@ -2,7 +2,6 @@
 <html class="lightmode-back">
 
 {{define "project"}}
-<<<<<<< HEAD
 <div id="{{ .Short }}" class="project-box">
     <div class="distro">
         <h2>
@@ -28,31 +27,12 @@
             <br>
             Syncs per day: {{ .Rsync.SyncsPerDay }}
         </p>
-=======
-<div id="{{ .Short }}" class="distro">
-    <h2>
-        {{ .Name }} {{if .Official }} (Official Mirror) {{ end }}
-    </h2>
-    {{ if eq (.SyncStyle) ("static") }} (STATIC) 
-    <p>
-        This project is no longer recieving updates.
-    </p>
-    {{ end }}
-    <p>
-        HTTP: <a href=http://mirror.clarkson.edu/{{ .Short }}>http://mirror.clarkson.edu/{{ .Short }}</a>
-        <br>
-        HTTPS: <a href=https://mirror.clarkson.edu/{{ .Short }}>https://mirror.clarkson.edu/{{ .Short }}</a>
-        {{ if .PublicRsync }}
-        <br>
-        RSYNC: rsync://mirror.clarkson.edu/{{ .Short }}
->>>>>>> 05d15b0b
         {{ end }}
         <p>
             Homepage: <a href={{ .HomePage }}>{{ .HomePage }}</a>
         </p>
     </div>
     {{ if .Icon }}
-    
     <div class="icon-container">
         <template>
             <div class="icon-box">
