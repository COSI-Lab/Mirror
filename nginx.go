--- conflicted
+++ resolved
@@ -11,6 +11,7 @@
 	"strings"
 	"time"
 
+	"github.com/COSI_Lab/Mirror/mirrorErrors"
 	"github.com/nxadm/tail"
 	"github.com/oschwald/geoip2-golang"
 )
@@ -39,12 +40,7 @@
 func InitDb() (err error) {
 	db, err = geoip2.Open("GeoLite2-City.mmdb")
 	if err != nil {
-<<<<<<< HEAD
-		log.Panicln("\x1B[31m[Error]\x1B[0m could not open geolite city db")
-=======
-		// I plan to rework so mirrorErrors.Error is used instead of using log.panic
 		mirrorErrors.Error("could not open geolite city db", "error")
->>>>>>> 305e2c23
 		return err
 	}
 
@@ -64,21 +60,13 @@
 func ReadLogFile(logFile string, ch1 chan *LogEntry, ch2 chan *LogEntry) (err error) {
 	if reQuotes == nil {
 		if InitRegex() != nil {
-<<<<<<< HEAD
-			log.Println("\x1B[31m[Error]\x1B[0m could not compile nginx log parsing regex")
-=======
 			mirrorErrors.Error("could not compile nginx log parsing regex", "error")
->>>>>>> 305e2c23
 		}
 	}
 
 	if db == nil {
 		if InitDb() != nil {
-<<<<<<< HEAD
-			log.Println("\x1B[31m[Error]\x1B[0m could not initilze geolite city db")
-=======
 			mirrorErrors.Error("could not initilze geolite city db", "error")
->>>>>>> 305e2c23
 		}
 	}
 
@@ -92,13 +80,7 @@
 	scanner := bufio.NewScanner(f)
 	for scanner.Scan() {
 		entry, err := ParseLine(scanner.Text())
-<<<<<<< HEAD
 		if err == nil {
-=======
-		if err != nil {
-			log.Printf("\x1B[33m[WARN]\033[0m Failed to parse line %s %s", scanner.Text(), err.Error())
-		} else {
->>>>>>> 305e2c23
 			// Send a pointer to the entry down each channel
 			select {
 			case ch1 <- entry:
@@ -117,21 +99,13 @@
 func ReadLogs(logFile string, ch1 chan *LogEntry, ch2 chan *LogEntry) (err error) {
 	if reQuotes == nil {
 		if InitRegex() != nil {
-<<<<<<< HEAD
-			log.Println("\x1B[31m[Error]\x1B[0m could not compile nginx log parsing regex")
-=======
 			mirrorErrors.Error("could not compile nginx log parsing regex", "error")
->>>>>>> 305e2c23
 		}
 	}
 
 	if db == nil {
 		if InitDb() != nil {
-<<<<<<< HEAD
-			log.Println("\x1B[31m[Error]\x1B[0m could not initilze geolite city db")
-=======
 			mirrorErrors.Error("could not initilze geolite city db", "error")
->>>>>>> 305e2c23
 		}
 	}
 
@@ -154,11 +128,7 @@
 		}
 	}
 
-<<<<<<< HEAD
-	log.Println("\x1B[31m[Error]\x1B[0m Closing ReadLogs *LogEntry channel for unknown reason. This should not happen!")
-=======
 	mirrorErrors.Error("Closing ReadLogs *LogEntry channel for unknown reason. This should not happen!", "error")
->>>>>>> 305e2c23
 	close(ch1)
 	close(ch2)
 
