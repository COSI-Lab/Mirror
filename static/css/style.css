--- conflicted
+++ resolved
@@ -310,10 +310,7 @@
 
   .toc-section-content {
     min-height: fit-content;
-<<<<<<< HEAD
-    width: 100%;
-=======
->>>>>>> 05d15b0b
+    width: 100%;
   }
 
   .projects-container>.list {
