body {
    margin: 0;
    background: rgb(40, 104, 40);
}

/* For header.gohtml */
header {
    background: rgb(40, 104, 40);
    color: white;
    display: block;
    padding-bottom: 0;
    text-align: left;
}
.title {
    display: flex;
    justify-content: left;
    align-items: center;
    margin-left: 25%;
    max-height: 130px;
}
.title p{
    color: lightgrey;
    font-size: 80px;
}
.topbar {
    /* Mobile Dropdown Main Bar */
    background: rgb(40, 104, 40);
    background-color: darkgreen;
    display: flex;
    justify-content: center;
    align-items: center;
}
.topbar > a {
    background-color: darkgreen;
    color: white;
    margin: 0px;
    padding: 20px;
    font-size: 15px;
}

/* For footer.gohtml */
footer {
    background: rgb(40, 104, 40);
    color: white;
    padding: 25px;
    display: block;
    text-align: center;
}
footer a {
    color: white;
}

/* For index.gohtml */
.home {
    padding-top: 20px;
    padding-left:25%;
    padding-right:25%;
    /*max-width: 60%;*/
    display: flex;
    min-height: 10vh;
    flex-direction: column;
    margin: 0;
}
body > h1{
    font-size: 50px;
    padding: 100px;
    margin-top: 0;
    margin-bottom: 0;
    background-image: url("/img/mainback.jpeg");
    display: flex;
    justify-content: center;
    color: white;
}
.horlist {
    display: flex;
    justify-content: center;
    align-items:flex-start;
}
.vertlist {
    display: flex;
    flex-direction: column;
    justify-content: center;
    align-items: left;
}
.vertlist > img{
    margin-left: 30px;
}
.vertlist > b{
    padding-left: 30px;
    padding-right: 30px;
    text-align: left;
    font-size: 30px;
}
.vertlist > p{
    text-align: left;
    padding-left: 30px;
    padding-right: 30px;
    max-width: 250px;
}

/* For distributions.gohtml */
.distro {
    border-bottom: 2px solid #cccccc;
    padding-bottom: 1em;
    width: 100%;
    overflow: hidden;
}

.distro > a {
    color:rgb(40, 104, 40)
}
/* For statistics.gohtml */
.statpage {
    display:flex;
    padding: 50px;
    flex-direction: column;
    align-items: center;
    justify-content:center;
}
.statpage b {
    font-size: 30px;
}
/* General Use: CHANGE WITH CAUTION */
main{
    background-color: white;
}
p {
    color : black;
}
a {
    padding: 0;
<<<<<<< HEAD
    /*color: green;*/
}
/* For history.gohtml */
.history {
    padding-left:5%;
    padding-right:5%;
    display: flex;
    min-height: 150px;
    flex-direction: column;
    margin: 50;
=======
    color: green;
>>>>>>> f8a34533
}<|MERGE_RESOLUTION|>--- conflicted
+++ resolved
@@ -129,8 +129,7 @@
 }
 a {
     padding: 0;
-<<<<<<< HEAD
-    /*color: green;*/
+    color: green;
 }
 /* For history.gohtml */
 .history {
@@ -140,7 +139,4 @@
     min-height: 150px;
     flex-direction: column;
     margin: 50;
-=======
-    color: green;
->>>>>>> f8a34533
 }