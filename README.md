# Mirror

Monolithic software for our [mirror](https://mirror.clarkson.edu) that handles the website, tracking, and scheduling systems. We use an influxdb time series database for storage.

![preview](./preview.png)

## Setup

<<<<<<< HEAD
```cli
git clone --recurse_submodule git@github.com:COSI-Lab/Mirror.git
=======
```
git clone --recurse-submodule https://github.com/COSI-Lab/Mirror
>>>>>>> ec4bda7c
```

## `.env`

Secrets and some configuration is managed through creating a `.env` file.

```text
# Maxmind DB token to update the database. Omit and we'll only use a local copy if it exists
# Note: The maxmind DB license requires we use an up-to-date copy
MAXMIND_LICENSE_KEY=

# InfluxDB Token
INFLUX_TOKEN=

# "true" if we only read from the database
INFLUX_READ_ONLY=

# Location on disk to save torrents to leave
# empty to disable the torrent syncing system
TORRENT_DIR=

# File to tail NGINX access logs, if empty then we read the static ./access.log file
NGINX_TAIL=/var/log/nginx/access.log

# File to tail rsyncd log file. If empty then we read a local ./rsyncd.log file
RSYNCD_TAIL=/var/log/rsyncd.log

# Set to "true" to pause scheduling sync tasks
SCHEDULER_PAUSED=true

# "true" if the --dry-run flag to the rsync jobs
# and we skip other scripts pulls
SYNC_DRY_RUN=true

# Directory to store the rsync log files, if empty then we don't keep logs. It will be created if it doesn't exist.
RSYNC_LOGS=

# Secret pull token
PULL_TOKEN=token
```

## Dependencies

Quick-Fedora-Mirror requires `zsh`

raspbian-tools requires `python3` and it's recommended to pip install the `urllib3` module

## Hardware

```text
8x Black Diamond M-1333TER-8192BD23 8GB DDR3 RAM

Samsung EVO 870 1TB SATA SSD

8x 16 TB IronWolf Pro NAS Drives - ST16000NE000

HP 671798-001 10gb Ethernet Network Interface Card NIC Board

Some random pcie riser for PCIE 3 M.2 ssd cache

Sabrent SB-RKT4P-1TB
```

## GeoLite2 Attribution

This software includes GeoLite2 data created by MaxMind, available from [www.maxmind.com](https://www.maxmind.com)<|MERGE_RESOLUTION|>--- conflicted
+++ resolved
@@ -6,13 +6,8 @@
 
 ## Setup
 
-<<<<<<< HEAD
 ```cli
-git clone --recurse_submodule git@github.com:COSI-Lab/Mirror.git
-=======
-```
 git clone --recurse-submodule https://github.com/COSI-Lab/Mirror
->>>>>>> ec4bda7c
 ```
 
 ## `.env`
