package main

import (
	"context"
	"time"

	influxdb2 "github.com/influxdata/influxdb-client-go/v2"
	"github.com/influxdata/influxdb-client-go/v2/api"
)

var bytes_by_distro map[string]int

// Loads the latest NGINX stats from the database
func InitNGINXStats(shorts []string, reader api.QueryAPI) {
	// Map from short names to bytes sent
	bytes_by_distro = make(map[string]int)

	for i := 0; i < len(shorts); i++ {
		bytes_by_distro[shorts[i]] = 0
	}

	/*
		from(bucket: \"test\")
			|> range(start: -7d)
			|> filter(fn: (r) => r[\"_measurement\"] == \"mirror\" and  r[\"_field\"] == \"bytes_sent\")
			|> last()
	*/
	result, err := reader.Query(context.Background(), "from(bucket: \"test\") |> range(start: -7d) |> filter(fn: (r) => r[\"_measurement\"] == \"mirror\" and  r[\"_field\"] == \"bytes_sent\") |> last()")

	if err != nil {
<<<<<<< HEAD
		log.Println("\x1B[31m[Error]\x1B[0m", err)
=======
		mirrorErrors.Error("Query went bad", "error")
>>>>>>> 3526499d
	} else {
		for result.Next() {
			if result.Err() == nil {
				distro, ok := result.Record().ValueByKey("distro").(string)
				if !ok {
					mirrorErrors.Error("InitNGINXStats can not parse distro to string", "warn")
					continue
				}

				bytes, ok := result.Record().Value().(int64)
				if !ok {
					mirrorErrors.Error("InitNGINXStats can not parse "+distro+" bytes to int"+distro+result.Record().String(), "warn")
					continue
				}

				if _, ok := bytes_by_distro[distro]; ok {
					bytes_by_distro[distro] = int(bytes)
				}
			} else {
				mirrorErrors.Error("InitNGINXStats Flux Query Error"+result.Err().Error(), "warn")
			}
		}
	}

	mirrorErrors.Error("InitNGINXStats successfully loaded previous stats from influxdb", "info")
}

// NGINX statisitcs
func HandleNGINXStats(entries chan *LogEntry, writer api.WriteAPI) {
	timer := time.NewTimer(10 * time.Second)

LOOP:
	for {
		select {
		case <-timer.C:
			// Measure time
			t := time.Now()

			// Create points
			for short, bytes := range bytes_by_distro {
				p := influxdb2.NewPoint("mirror", map[string]string{"distro": short}, map[string]interface{}{"bytes_sent": bytes}, t)
				writer.WritePoint(p)
			}

			timer.Reset(10 * time.Second)
		case entry, ok := <-entries:
			// TODO this shouldn't ever happen, but I'm keeping this in while we're testing
			if !ok {
				break LOOP
			}

			if _, ok := bytes_by_distro[entry.Distro]; ok {
				bytes_by_distro[entry.Distro] += entry.BytesSent
			} else {
				bytes_by_distro["other"] += entry.BytesSent
			}
		}

		// TODO: Remove sleep condition
		time.Sleep(200 * time.Millisecond)
	}

	// This loop should never break out to here, if we hit this state then we're no longer sending distro usage stats
	// TODO add fail detection so we can restart this loop
<<<<<<< HEAD
	log.Print("\x1B[31m[Error]\x1B[0m HandleNGINXStats stop sending distro bytes")
=======
	mirrorErrors.Error("\x1B[31m[Error]\x1B[0m HandleNGINXStats stop sending distro bytes", "error")
>>>>>>> 3526499d
}<|MERGE_RESOLUTION|>--- conflicted
+++ resolved
@@ -4,6 +4,7 @@
 	"context"
 	"time"
 
+	"github.com/COSI_Lab/Mirror/mirrorErrors"
 	influxdb2 "github.com/influxdata/influxdb-client-go/v2"
 	"github.com/influxdata/influxdb-client-go/v2/api"
 )
@@ -28,11 +29,7 @@
 	result, err := reader.Query(context.Background(), "from(bucket: \"test\") |> range(start: -7d) |> filter(fn: (r) => r[\"_measurement\"] == \"mirror\" and  r[\"_field\"] == \"bytes_sent\") |> last()")
 
 	if err != nil {
-<<<<<<< HEAD
-		log.Println("\x1B[31m[Error]\x1B[0m", err)
-=======
-		mirrorErrors.Error("Query went bad", "error")
->>>>>>> 3526499d
+		mirrorErrors.Error("Query to influxdb failed ; "+err.Error(), "error")
 	} else {
 		for result.Next() {
 			if result.Err() == nil {
@@ -97,9 +94,5 @@
 
 	// This loop should never break out to here, if we hit this state then we're no longer sending distro usage stats
 	// TODO add fail detection so we can restart this loop
-<<<<<<< HEAD
-	log.Print("\x1B[31m[Error]\x1B[0m HandleNGINXStats stop sending distro bytes")
-=======
 	mirrorErrors.Error("\x1B[31m[Error]\x1B[0m HandleNGINXStats stop sending distro bytes", "error")
->>>>>>> 3526499d
 }